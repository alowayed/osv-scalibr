# TODO(#274): this should match the configuration of osv-scanner for the most part
#   currently it does not because using that config raises type errors,
#   in addition to some of the rules having violations that need addressing,
#   so the current focus is on getting as many linters as possible running

output:
  sort-results: true
linters:
  # TODO(#274): currently linting raises a type error, so until that's resolved we've got to be very selective in what we enable
  enable:
    - asasalint
    - asciicheck
    - bidichk
    - bodyclose
    - canonicalheader
<<<<<<< HEAD
#    - containedctx
    - contextcheck
=======
    - containedctx
#    - contextcheck
>>>>>>> 844ee61e
    - copyloopvar
    - decorder
#    - depguard
    - dogsled
#    - dupl
    - dupword
    - durationcheck
#    - errcheck
#    - errchkjson
    - errname
#    - errorlint
#    - exhaustive
#    - fatcontext
    - forbidigo
    - ginkgolinter
    - gocheckcompilerdirectives
    - gochecknoinits
    - gochecksumtype
#    - gocritic
#    - gofmt
    - goheader
    - goimports
    - gomoddirectives
    - gomodguard
    - goprintffuncname
#    - gosec
#    - gosimple
    - gosmopolitan
#    - govet
    - grouper
    - importas
    - inamedparam
    - ineffassign
    - interfacebloat
    - intrange
    - loggercheck
    - makezero
    - mirror
    - misspell
    - musttag
    - nakedret
    - nilerr
#    - nilnil
#    - nlreturn
#    - noctx
    - nolintlint
#    - nosprintfhostport
#    - perfsprint
#    - prealloc
    - predeclared
    - promlinter
#    - protogetter
    - reassign
#    - revive
    - rowserrcheck
    - sloglint
    - spancheck
    - sqlclosecheck
#    - staticcheck
#    - stylecheck
    - tagalign
    - tenv
    - testableexamples
    - testifylint
    - thelper
    - unconvert
#    - unparam
#    - unused
#    - usestdlibvars
    - wastedassign
    - whitespace
    - zerologlint
  disable-all: true
#  disable:
#    - paralleltest # Parallel tests mixes up log lines of multiple tests in the internal test runner
#    - tparallel    # Parallel tests mixes up log lines of multiple tests in the internal test runner

linters-settings:
  forbidigo:
    forbid:
      # Parallel tests mixes up log lines of multiple tests in the internal test runner
      - p: ^testing.T.Parallel$
        pkg: ^testing$
    analyze-types: true

issues:
  max-issues-per-linter: 0
  max-same-issues: 0<|MERGE_RESOLUTION|>--- conflicted
+++ resolved
@@ -13,13 +13,8 @@
     - bidichk
     - bodyclose
     - canonicalheader
-<<<<<<< HEAD
-#    - containedctx
+    - containedctx
     - contextcheck
-=======
-    - containedctx
-#    - contextcheck
->>>>>>> 844ee61e
     - copyloopvar
     - decorder
 #    - depguard
