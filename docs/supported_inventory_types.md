# Supported inventory types

SCALIBR supports extracting software package information from a variety of OS and language package managers. See below for the comprehensive list. Some of these are supported by reusing extraction code from Google's [OSV-Scanner](https://github.com/google/osv-scanner).

## OS packages

* Alpine
  * APK
* COS
  * cos-package-info.json
* DPKG (used by e.g. Debian, Ubuntu)
* NIX
* OPKG (used by e.g., OpenWrt and embedded Linux systems)
* RPM (used by e.g. RHEL, CentOS, Rocky Linux)
  * Zypper (used by e.g. openSUSE)
* Pacman (used by e.g. Arch Linux)
* Kernel modules (.ko)
* Kernel archives (vmlinuz)
* Portage (used by e.g. Gentoo Linux)
* SNAP
* Flatpak
* Homebrew (used by OS X)
* Applications (Installed on OS X)
* Windows
  * Build number (using either the registry or DISM)
  * DISM-like hotpatches (using either the registry or DISM)
  * Installed software (as reported in the control panel)

## Language packages

* .NET
  * packages.lock.json
  * packages.config
  * deps.json
* C++
  * Conan packages
* Dart
  * pubspec.lock
* Erlang
  * mix.lock
* Elixir
  * mix.lock
* Go
  * Go binaries
  * go.mod (OSV)
* Haskell
  * stack.yaml.lock
  * cabal.project.freeze
* Java
  * Java archives
  * Lockfiles: pom.xml, gradle.lockfile, verification-metadata.xml
* Javascript
  * Installed NPM packages (package.json)
  * Lockfiles: package-lock.json, yarn.lock, pnpm-lock.yaml
* PHP:
  * Composer
* Python
  * Installed PyPI packages (global and venv)
  * Lockfiles: requirements.txt, poetry.lock, Pipfile.lock, pdm.lock
  * Conda packages
* R
  * Lockfiles: renv.lock
* Ruby
  * Installed Gem packages
  * Lockfiles: Gemfile.lock (OSV)
* Rust
  * Cargo.lock
* Swift
<<<<<<< HEAD
  * Package.resolved
=======
  * Podfile.lock
>>>>>>> a47afa51

## Container inventory

* Containerd container images that are running on host

## SBOM files

* SPDX SBOM descriptors
* CycloneDX SBOM descriptors

If you're a SCALIBR user and are interested in having it support new inventory types we're happy to accept contributions. See the docs on [how to add a new Extractor](/docs/new_extractor.md).<|MERGE_RESOLUTION|>--- conflicted
+++ resolved
@@ -66,11 +66,8 @@
 * Rust
   * Cargo.lock
 * Swift
-<<<<<<< HEAD
+  * Podfile.lock
   * Package.resolved
-=======
-  * Podfile.lock
->>>>>>> a47afa51
 
 ## Container inventory
 
