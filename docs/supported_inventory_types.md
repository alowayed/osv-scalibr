# Supported inventory types

SCALIBR supports extracting software package information from a variety of OS and language package managers. See below for the comprehensive list. Some of these are supported by reusing extraction code from Google's [OSV-Scanner](https://github.com/google/osv-scanner).

## OS packages

* Alpine
  * APK
* COS
  * cos-package-info.json
* DPKG (used by e.g. Debian, Ubuntu)
* NIX
* OPKG (used by e.g., OpenWrt and embedded Linux systems)
* RPM (used by e.g. RHEL, CentOS, Rocky Linux)
  * Zypper (used by e.g. openSUSE)
* Pacman (used by e.g. Arch Linux)
<<<<<<< HEAD
* Kernel (modules, .ko)
=======
* Kernel archives (vmlinuz)
>>>>>>> e7a79504
* Portage (used by e.g. Gentoo Linux)
* SNAP
* Flatpak
* Homebrew (used by OS X)
* Applications (Installed on OS X)
* Windows
  * Build number (using either the registry or DISM)
  * DISM-like hotpatches (using either the registry or DISM)
  * Installed software (as reported in the control panel)

## Language packages

* .NET
  * packages.lock.json
  * packages.config
  * deps.json
* C++
  * Conan packages
* Dart
  * pubspec.lock
* Erlang
  * mix.lock
* Elixir
  * mix.lock
* Go
  * Go binaries
  * go.mod (OSV)
* Java
  * Java archives
  * Lockfiles: pom.xml, gradle.lockfile, verification-metadata.xml
* Javascript
  * Installed NPM packages (package.json)
  * Lockfiles: package-lock.json, yarn.lock, pnpm-lock.yaml
* PHP:
  * Composer
* Python
  * Installed PyPI packages (global and venv)
  * Lockfiles: requirements.txt, poetry.lock, Pipfile.lock, pdm.lock
  * Conda packages
* R
  * Lockfiles: renv.lock
* Ruby
  * Installed Gem packages
  * Lockfiles: Gemfile.lock (OSV)
* Rust
  * Cargo.lock

## Container inventory

* Containerd container images that are running on host

## SBOM files

* SPDX SBOM descriptors
* CycloneDX SBOM descriptors

If you're a SCALIBR user and are interested in having it support new inventory types we're happy to accept contributions. See the docs on [how to add a new Extractor](/docs/new_extractor.md).<|MERGE_RESOLUTION|>--- conflicted
+++ resolved
@@ -14,11 +14,8 @@
 * RPM (used by e.g. RHEL, CentOS, Rocky Linux)
   * Zypper (used by e.g. openSUSE)
 * Pacman (used by e.g. Arch Linux)
-<<<<<<< HEAD
-* Kernel (modules, .ko)
-=======
+* Kernel modules (.ko)
 * Kernel archives (vmlinuz)
->>>>>>> e7a79504
 * Portage (used by e.g. Gentoo Linux)
 * SNAP
 * Flatpak
