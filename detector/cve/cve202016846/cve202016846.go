--- conflicted
+++ resolved
@@ -193,13 +193,8 @@
 }
 
 // CheckForCherrypy checks for the presence of Cherrypy in the server headers.
-<<<<<<< HEAD
 func CheckForCherrypy(ctx context.Context, saltIP string, saltServerPort int) bool {
-	target := fmt.Sprintf("http://%s", net.JoinHostPort(saltIP, strconv.Itoa(saltServerPort)))
-=======
-func CheckForCherrypy(saltIP string, saltServerPort int) bool {
 	target := "http://" + net.JoinHostPort(saltIP, strconv.Itoa(saltServerPort))
->>>>>>> bb54e7d7
 
 	req, err := http.NewRequestWithContext(ctx, http.MethodGet, target, nil)
 
